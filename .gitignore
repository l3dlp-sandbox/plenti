### Code ###
.vscode/*
!.vscode/tasks.json
!.vscode/launch.json
*.code-workspace
.history
<<<<<<< HEAD

=======
>>>>>>> 243e41cd
### Go ###
# Binaries for programs and plugins
*.exe
*.exe~
*.dll
*.so
*.dylib

# Test binary, built with `go test -c`
*.test

# Output of the go coverage tool, specifically when used with LiteIDE
*.out

# Dependency directories (remove the comment below to include it)
# vendor/<|MERGE_RESOLUTION|>--- conflicted
+++ resolved
@@ -4,10 +4,6 @@
 !.vscode/launch.json
 *.code-workspace
 .history
-<<<<<<< HEAD
-
-=======
->>>>>>> 243e41cd
 ### Go ###
 # Binaries for programs and plugins
 *.exe
