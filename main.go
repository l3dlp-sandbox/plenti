--- conflicted
+++ resolved
@@ -1,12 +1,6 @@
 package main
 
-<<<<<<< HEAD
-import "plenti/cmd"
-=======
-//go:generate go run generators/main.go
-
 import "github.com/plentico/plenti/cmd"
->>>>>>> 65f37930
 
 func main() {
 	cmd.Execute()
